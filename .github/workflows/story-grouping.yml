name: Group Similar Stories

on:
  schedule:
    # Every 10 minutes
    - cron: '*/10 * * * *'
  
  workflow_dispatch:  # Allow manual triggers

env:
  PYTHON_VERSION: '3.11'

jobs:
  group-stories:
    runs-on: ubuntu-latest
    
    steps:
      - name: Checkout code
        uses: actions/checkout@v4
      
      - name: Set up Python
        uses: actions/setup-python@v5
        with:
          python-version: ${{ env.PYTHON_VERSION }}
          cache: 'pip'
      
      - name: Install dependencies
        run: |
          python -m pip install --upgrade pip
          pip install -r src/functions/story_grouping/requirements.txt
      
      - name: Group stories
        env:
          SUPABASE_URL: ${{ secrets.SUPABASE_URL }}
          SUPABASE_KEY: ${{ secrets.SUPABASE_KEY }}
        run: |
          python src/functions/story_grouping/scripts/group_stories_cli.py \
<<<<<<< HEAD
          --limit 25 --days 14
=======
          --limit 100
>>>>>>> 07e74bd1
      
      - name: Report status
        if: always()
        run: |
          if [ $? -eq 0 ]; then
            echo "✅ Story grouping completed successfully"
          else
            echo "❌ Story grouping failed"
            exit 1
          fi<|MERGE_RESOLUTION|>--- conflicted
+++ resolved
@@ -35,12 +35,8 @@
           SUPABASE_KEY: ${{ secrets.SUPABASE_KEY }}
         run: |
           python src/functions/story_grouping/scripts/group_stories_cli.py \
-<<<<<<< HEAD
           --limit 25 --days 14
-=======
-          --limit 100
->>>>>>> 07e74bd1
-      
+          
       - name: Report status
         if: always()
         run: |
